## v3.0.0
New features:
- Add a signal generator capture device.
- Optionally write wav header when outputting to file or stdout.
- Add `WavFile` capture device type for reading wav files.
- Optional limit for volume controls.
Changes:
- Rename `File` capture device to `RawFile`.
- Filter pipeline steps take a list of channels to filter instead of a single one.
Bugfixes:
<<<<<<< HEAD
- Fix compatibility issues for some WASAPI devices.
=======
- MacOS: Support devices appearing as separate capture and playback devices.
>>>>>>> 9636b718

## v2.0.3
Bugfixes:
- MacOS: Fix using Aggregate devices for playback.

## v2.0.2
Bugfixes:
- MacOS: Fix a segfault when reading clock source names for some capture devices.
- Windows: Adjust the missed event threshold, avoids some rare stuttering.

## v2.0.1
Bugfixes:
- Ignore capture_samplerate when resampling is disabled.
- Increase Alsa device buffer sizes to avoid errors.

## v2.0.0
New features:
- Add dynamic range compressor.
- Add websocket commands to read peak and rms history.
- Add ToggleMute websocket command.
- Add AdjustVolume websocket command for relative volume changes.
- Better handling of USB gadget in Alsa backend.
- Add option to bypass pipeline steps.
- Bluetooth capture support on Linux via Bluez.
- Updated resampler with faster lower quality options.
- Higher precision of biquad filters.
- More flexible configuration of resampler type and quality.
- Allow setting optional config parameters to `null` to use default value.
- Add "Dummy" convolution filter type for easier CPU load testing.
- Add title and description fields to various parts of the config.
- Gain can be specified in dB or linear scale.
- Websocket command to reset clipped samples counter.
- Add an always enabled default volume control.
- Add several volume control channels (faders).
- Change Loudness filter to only perform loudness compensation.
- Add more ditherers.
- Add GeneralNotch biquad type.
- Add Tilt equalizer biquad combo.
- Add GraphicEqualizer biquad combo.
- Support rate adjust for BlachHole on macOS.
- Add statefile for persisting runtime parameters to file.
- Websocket command to get pipeline processing capacity utilization.
- Add commands to read statefile path and updating status.
- Improved handling of config changes via SIGHUP and websocket.

Changes:
- Optimize cpu load in general, and of dithering and delay filters in particular.
- More logical names for dither types.
- Updated Shibata dither coeffients.
- Rename `Set/GetConfigName` websocket commands to `Set/GetConfigFilePath`.
- Removed redundant`change_format` parameter to simplify CoreAudio device config.

## 1.0.3
Bugfixes:
 - Volume and Loudness filters keep mute state on config reload.

## 1.0.2
Bugfixes:
 - Optimize inefficient peak and rms calculations.
 - Switch to stable compiler for release builds, fixes memory leak in pre-built v1.0.1 binary on macOS.

## 1.0.1
Bugfixes:
- Alsa: Avoid opening capture and playback devices at the same time since this causes trouble with some devices.

## 1.0.0
New features:
- New improved CoreAudio backend.
- Switch to faster logging library.
- Improved support for Wasapi loopback capture.
- Add "Stalled" state.
- Some Mixer parameters made optional.
- Delay value can be given in millimetres.
- Improved Alsa backend.
- Handle subnormal numbers in IIR filters (Biquad and DiffEq).

## 0.6.3
Bugfixes:
- Fix slow start with Alsa plug devices (regression in 0.6.2).

## 0.6.2
New features:
- Updated wasapi library.
- Add FivePointPeq biquad combo.
- Support wav with extended header.

Bugfixes:
- Stop properly after failing to start with bad wasapi config.

## 0.6.1
New features:
- Add lists of supported device types in help message.

Bugfixes:
- Fix broken Wasapi shared mode.
- Correct "built with features" list in help.
- Correct list of supported device types.

## 0.6.0
New features:
- New Wasapi backend with support for exclusive mode and loopback.
- Do proper shutdown on SIGINT (ctrl-c).
- Add StopReason websocket command.
- Add GetPreviousConfig websocket command to get the previously active config.
- Add option to stop on detected sample rate change.
- Add support for rate adjust on the ALSA USB gadget capture device (introduced in kernel 5.14).

Bugfixes:
- Add missing token handling in .wav FIR coefficient filenames.

## 0.5.2
New features:
- Peaking, Notch, Bandpass and Allpass filters can be defined with bandwidth.
- Highshelf and Lowshelf can be defined with Q-value.

## 0.5.1
New features:
- Add JACK support.
- Add `GetSupportedDeviceTypes` websocket command.

Bugfixes:
- Handle wav files with extended fmt chunk.
- Don't allow starting with zero channels.

## 0.5.0
New features:
- Add RMS and Peak measurement for each channel at input and output.
- Add a `Volume` filter for volume control.
- Add exit codes.
- Adapt `check` output to be more suitable for scripts.
- Search for filter coefficient files with relative paths first in config file dir. 
- Add `ShibataLow` dither types.
- Add option to write logs to file.
- Skip processing of channels that are not used in the pipeline.
- Update to new faster RustFFT.
- Overriding samplerate also scales chunksize.
- Use updated faster resampler.
- Enable experimental neon support in resampler via `neon` feature.
- Add `Loudness` volume control filter.
- Add mute options in mixer and Gain filters.
- Add mute function to Volume and Loundness filters, with websocket commands.
- Add `debug` feature for extra logging.
- Improve validation of filters.
- Setting to enable retry on reads from Alsa capture devices (helps avoiding driver bugs/quirks for some devices).
- Optionally avoid blocking reads on Alsa capture devices (helps avoiding driver bugs/quirks for some devices).
- Read FIR coefficients from WAV.
- Add subsample delay.

Bugfixes:
- Don't block playback for CoreAudio/Wasapi if there is no data in time.
- Validate `silence_threshold` and `silence_timeout` fields.
- Fix panic when reloading config if a new filter was defined but not added to the pipeline.
- Check for mixer parameter changes when reloading config.
- Token substutution and overrides also work via websocket.
- Don't exit on SIGHUP when waiting for a config.
- Fix handling of negative values when reading filter coeffs in S24LE3 format.
- Gain filters react to mute setting on reload.
- Fix noise in output when resampling and muting all channels in mixer.
- Fix handling of negative values for input and output in S24LE format.


## 0.4.2
Bugfixes:
- Fix random garbage output when using the Stdout playback device.

## 0.4.1
Bugfixes:
- Fix incorrect config checks for LinkwitzRiley and Butterworth biquads.

## 0.4.0
New features:
- New commands to get more playback information from the websocket server.
- Changed all websocket commands to use Json input and output.
- Added optional support for secure websocket connections (wss).
- Rename the optional websocket to feature to `websocket`.
- Add new optional feature `secure-websocket` for wss support.
- Added an option to generate arbitrary length filters for testing convolution cpu load.
- Possible to use Reload command to restart from inactive state.
- Handle quirks of the USB audio gadget when used as Alsa capture source.
- Add `loglevel` option.
- Use local time instead of UTC in log messages.
- Add command line options to override some parameters.
- Add substitution of `$samplerate$` and `$channels$` tokens in config.

Bugfixes:
- Better handling of input device errors, fixes 100% cpu usage after panic.
- Use `Instant` instead of `SystemTime`to avoid issues when system clock is changed.
- Fix 100% cpu when Stdin doesn't provide any data.
- Reduce cpu usage when using PulseAudio.
- Fix buffer size handling for alsa capture.
- Fix high frequency noise from synchronous resampler.


## 0.3.2
New features:
- New commands to get more information from the websocket server.
- Possible to skip lines or bytes in coefficient files.
- Updated Cpal library.
- Added capture and playback devices Stdin & Stdout.
- Improved error messages.
- Improved validation of mixer config.
- Added option to set which IP address to bind websocket server to.

Bugfixes:
- Fix websocket `exit` command.
- Correct response of `setconfigname` websocket command.
- Fix buffer underrun soon after starting Alsa playback.
- Correct scaling of FIR coefficients when reloading config.


## 0.3.1
New features:
- Rate adjust via the resampler also for Wasapi and CoreAudio. 


## 0.3.0
New features:
- Support for Windows (Wasapi) and macOS (CoreAudio) via the Cpal library.


## 0.2.2
New features:
- Fix building on Windows and macOS.
- Updated versions of several libraries.
- Improved speed from optimization of several important loops.


## 0.2.1
New features:
- Convolver was optimized to be up to a factor 2 faster.

## 0.2.0
New features:
- Synchronous resampler that replaces the previous FastSync, BalancedSync and AccurateSync types with a single one called Synchronous. This uses FFT for a major speedup.
- The Async resamplers have been optimized and are now around a factor 2 faster than before.

Bugfixes:
- Fixed error when setting Alsa buffer size in some cases.


## 0.1.0
New features:
- Support for asynchronous resampling in all backends.
- Added S24LE3 format (corresponds to Alsa S24_3LE)
- File capture device can skip a number of bytes at the beginning of a file and then read a limited number of bytes

Other:
- Alsa backend rewritten to reduce code duplication
- Improved debug output


## 0.0.14
Last version without resampling<|MERGE_RESOLUTION|>--- conflicted
+++ resolved
@@ -8,11 +8,8 @@
 - Rename `File` capture device to `RawFile`.
 - Filter pipeline steps take a list of channels to filter instead of a single one.
 Bugfixes:
-<<<<<<< HEAD
-- Fix compatibility issues for some WASAPI devices.
-=======
+- Windows: Fix compatibility issues for some WASAPI devices.
 - MacOS: Support devices appearing as separate capture and playback devices.
->>>>>>> 9636b718
 
 ## v2.0.3
 Bugfixes:
