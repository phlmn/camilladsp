<<<<<<< HEAD
## Unreleased
New features:
- Add dynamic range compressor.
- Add websocket commands to read peak and rms history.
- Add ToggleMute websocket command.
- Add AdjustVolume websocket command for relative volume changes.
- Better handling of USB gadget in Alsa backend.
- Add option to bypass pipeline steps.
- Bluetooth capture support on Linux via Bluez.
=======
## 1.0.3
Bugfixes:
 - Volume and Loudness filters keep mute state on config reload.

## 1.0.2
Bugfixes:
 - Optimize inefficient peak and rms calculations.
 - Switch to stable compiler for release builds, fixes memory leak in pre-built v1.0.1 binary on macOS.
>>>>>>> dee3f181

## 1.0.1
Bugfixes:
- Alsa: Avoid opening capture and playback devices at the same time since this causes trouble with some devices.

## 1.0.0
New features:
- New improved CoreAudio backend.
- Switch to faster logging library.
- Improved support for Wasapi loopback capture.
- Add "Stalled" state.
- Some Mixer parameters made optional.
- Delay value can be given in millimetres.
- Improved Alsa backend.
- Handle subnormal numbers in IIR filters (Biquad and DiffEq).

## 0.6.3
Bugfixes:
- Fix slow start with Alsa plug devices (regression in 0.6.2).

## 0.6.2
New features:
- Updated wasapi library.
- Add FivePointPeq biquad combo.
- Support wav with extended header.

Bugfixes:
- Stop properly after failing to start with bad wasapi config.

## 0.6.1
New features:
- Add lists of supported device types in help message.

Bugfixes:
- Fix broken Wasapi shared mode.
- Correct "built with features" list in help.
- Correct list of supported device types.

## 0.6.0
New features:
- New Wasapi backend with support for exclusive mode and loopback.
- Do proper shutdown on SIGINT (ctrl-c).
- Add StopReason websocket command.
- Add GetPreviousConfig websocket command to get the previously active config.
- Add option to stop on detected sample rate change.
- Add support for rate adjust on the ALSA USB gadget capture device (introduced in kernel 5.14).

Bugfixes:
- Add missing token handling in .wav FIR coefficient filenames.

## 0.5.2
New features:
- Peaking, Notch, Bandpass and Allpass filters can be defined with bandwidth.
- Highshelf and Lowshelf can be defined with Q-value.

## 0.5.1
New features:
- Add JACK support.
- Add `GetSupportedDeviceTypes` websocket command.

Bugfixes:
- Handle wav files with extended fmt chunk.
- Don't allow starting with zero channels.

## 0.5.0
New features:
- Add RMS and Peak measurement for each channel at input and output.
- Add a `Volume` filter for volume control.
- Add exit codes.
- Adapt `check` output to be more suitable for scripts.
- Search for filter coefficient files with relative paths first in config file dir. 
- Add `ShibataLow` dither types.
- Add option to write logs to file.
- Skip processing of channels that are not used in the pipeline.
- Update to new faster RustFFT.
- Overriding samplerate also scales chunksize.
- Use updated faster resampler.
- Enable experimental neon support in resampler via `neon` feature.
- Add `Loudness` volume control filter.
- Add mute options in mixer and Gain filters.
- Add mute function to Volume and Loundness filters, with websocket commands.
- Add `debug` feature for extra logging.
- Improve validation of filters.
- Setting to enable retry on reads from Alsa capture devices (helps avoiding driver bugs/quirks for some devices).
- Optionally avoid blocking reads on Alsa capture devices (helps avoiding driver bugs/quirks for some devices).
- Read FIR coefficients from WAV.
- Add subsample delay.

Bugfixes:
- Don't block playback for CoreAudio/Wasapi if there is no data in time.
- Validate `silence_threshold` and `silence_timeout` fields.
- Fix panic when reloading config if a new filter was defined but not added to the pipeline.
- Check for mixer parameter changes when reloading config.
- Token substutution and overrides also work via websocket.
- Don't exit on SIGHUP when waiting for a config.
- Fix handling of negative values when reading filter coeffs in S24LE3 format.
- Gain filters react to mute setting on reload.
- Fix noise in output when resampling and muting all channels in mixer.
- Fix handling of negative values for input and output in S24LE format.


## 0.4.2
Bugfixes:
- Fix random garbage output when using the Stdout playback device.

## 0.4.1
Bugfixes:
- Fix incorrect config checks for LinkwitzRiley and Butterworth biquads.

## 0.4.0
New features:
- New commands to get more playback information from the websocket server.
- Changed all websocket commands to use Json input and output.
- Added optional support for secure websocket connections (wss).
- Rename the optional websocket to feature to `websocket`.
- Add new optional feature `secure-websocket` for wss support.
- Added an option to generate arbitrary length filters for testing convolution cpu load.
- Possible to use Reload command to restart from inactive state.
- Handle quirks of the USB audio gadget when used as Alsa capture source.
- Add `loglevel` option.
- Use local time instead of UTC in log messages.
- Add command line options to override some parameters.
- Add substitution of `$samplerate$` and `$channels$` tokens in config.

Bugfixes:
- Better handling of input device errors, fixes 100% cpu usage after panic.
- Use `Instant` instead of `SystemTime`to avoid issues when system clock is changed.
- Fix 100% cpu when Stdin doesn't provide any data.
- Reduce cpu usage when using PulseAudio.
- Fix buffer size handling for alsa capture.
- Fix high frequency noise from synchronous resampler.


## 0.3.2
New features:
- New commands to get more information from the websocket server.
- Possible to skip lines or bytes in coefficient files.
- Updated Cpal library.
- Added capture and playback devices Stdin & Stdout.
- Improved error messages.
- Improved validation of mixer config.
- Added option to set which IP address to bind websocket server to.

Bugfixes:
- Fix websocket `exit` command.
- Correct response of `setconfigname` websocket command.
- Fix buffer underrun soon after starting Alsa playback.
- Correct scaling of FIR coefficients when reloading config.


## 0.3.1
New features:
- Rate adjust via the resampler also for Wasapi and CoreAudio. 


## 0.3.0
New features:
- Support for Windows (Wasapi) and macOS (CoreAudio) via the Cpal library.


## 0.2.2
New features:
- Fix building on Windows and macOS.
- Updated versions of several libraries.
- Improved speed from optimization of several important loops.


## 0.2.1
New features:
- Convolver was optimized to be up to a factor 2 faster.

## 0.2.0
New features:
- Synchronous resampler that replaces the previous FastSync, BalancedSync and AccurateSync types with a single one called Synchronous. This uses FFT for a major speedup.
- The Async resamplers have been optimized and are now around a factor 2 faster than before.

Bugfixes:
- Fixed error when setting Alsa buffer size in some cases.


## 0.1.0
New features:
- Support for asynchronous resampling in all backends.
- Added S24LE3 format (corresponds to Alsa S24_3LE)
- File capture device can skip a number of bytes at the beginning of a file and then read a limited number of bytes

Other:
- Alsa backend rewritten to reduce code duplication
- Improved debug output


## 0.0.14
Last version without resampling<|MERGE_RESOLUTION|>--- conflicted
+++ resolved
@@ -1,4 +1,3 @@
-<<<<<<< HEAD
 ## Unreleased
 New features:
 - Add dynamic range compressor.
@@ -8,7 +7,7 @@
 - Better handling of USB gadget in Alsa backend.
 - Add option to bypass pipeline steps.
 - Bluetooth capture support on Linux via Bluez.
-=======
+ß
 ## 1.0.3
 Bugfixes:
  - Volume and Loudness filters keep mute state on config reload.
@@ -17,7 +16,6 @@
 Bugfixes:
  - Optimize inefficient peak and rms calculations.
  - Switch to stable compiler for release builds, fixes memory leak in pre-built v1.0.1 binary on macOS.
->>>>>>> dee3f181
 
 ## 1.0.1
 Bugfixes:
